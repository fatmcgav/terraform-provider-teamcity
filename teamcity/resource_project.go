package teamcity

import (
	"fmt"
	"log"

	api "github.com/cvbarros/go-teamcity/teamcity"
	"github.com/hashicorp/terraform-plugin-sdk/helper/schema"
)

func resourceProject() *schema.Resource {
	return &schema.Resource{
		Create: resourceProjectCreate,
		Read:   resourceProjectRead,
		Update: resourceProjectUpdate,
		Delete: resourceProjectDelete,
		Importer: &schema.ResourceImporter{
			State: resourceProjectImport,
		},

		Schema: map[string]*schema.Schema{
			"name": {
				Type:     schema.TypeString,
				Required: true,
				ForceNew: true,
			},
			"description": {
				Type:     schema.TypeString,
				Optional: true,
			},
			"parent_id": {
				Type:     schema.TypeString,
				Optional: true,
			},
			"env_params": {
				Type:     schema.TypeMap,
				Optional: true,
			},
			"config_params": {
				Type:     schema.TypeMap,
				Optional: true,
			},
			"sys_params": {
				Type:     schema.TypeMap,
				Optional: true,
			},
		},
	}
}

func resourceProjectCreate(d *schema.ResourceData, meta interface{}) error {
	client := meta.(*api.Client)

	name := d.Get("name").(string)
	parentProjectId := d.Get("parent_id").(string)

	newProj, err := api.NewProject(name, "", parentProjectId)
	if err != nil {
		return err
	}

	created, err := client.Projects.Create(newProj)
	if err != nil {
		return err
	}

	d.SetId(created.ID)

	return resourceProjectUpdate(d, client)
}

func resourceProjectUpdate(d *schema.ResourceData, meta interface{}) error {
	client := meta.(*api.Client)
	dt, err := client.Projects.GetByID(d.Id())
	if err != nil {
		return err
	}

	if d.HasChange("description") {
		dt.Description = d.Get("description").(string)
	}

	if d.HasChange("parent_id") {
		parentId := d.Get("parent_id").(string)
		if parentId == "" {
			parentId = "_Root"
		}
		dt.SetParentProject(parentId)
	}

	dt.Parameters, err = expandParameterCollection(d)
	if err != nil {
		return err
	}

	_, err = client.Projects.Update(dt)
	if err != nil {
		return nil
	}
	return resourceProjectRead(d, meta)
}

func resourceProjectRead(d *schema.ResourceData, meta interface{}) error {
	client := meta.(*api.Client)

	dt, err := client.Projects.GetByID(d.Id())
	if err != nil {
		// handles this being deleted outside of TF
		if isNotFoundError(err) {
			log.Printf("[DEBUG] Project was not found - removing from state!")
			d.SetId("")
			return nil
		}

		return err
	}

	d.Set("name", dt.Name)
	d.Set("description", dt.Description)
<<<<<<< HEAD
	parentProjectId := dt.ParentProjectID
	if parentProjectId == "_Root" {
		parentProjectId = ""
	}
	d.Set("parent_id", parentProjectId)
=======
	d.Set("parent_id", dt.ParentProjectID)
>>>>>>> 8979ad21

	return flattenParameterCollection(d, dt.Parameters)
}

func resourceProjectDelete(d *schema.ResourceData, meta interface{}) error {
	client := meta.(*api.Client)
	log.Print(fmt.Sprintf("[DEBUG]: resourceProjectDelete - Destroying project %v", d.Id()))
	err := client.Projects.Delete(d.Id())
	log.Print(fmt.Sprintf("[INFO]: resourceProjectDelete - Destroyed project %v", d.Id()))
	return err
}

func resourceProjectImport(d *schema.ResourceData, meta interface{}) ([]*schema.ResourceData, error) {
	if err := resourceProjectRead(d, meta); err != nil {
		return nil, err
	}
	return []*schema.ResourceData{d}, nil
}<|MERGE_RESOLUTION|>--- conflicted
+++ resolved
@@ -117,15 +117,7 @@
 
 	d.Set("name", dt.Name)
 	d.Set("description", dt.Description)
-<<<<<<< HEAD
-	parentProjectId := dt.ParentProjectID
-	if parentProjectId == "_Root" {
-		parentProjectId = ""
-	}
-	d.Set("parent_id", parentProjectId)
-=======
 	d.Set("parent_id", dt.ParentProjectID)
->>>>>>> 8979ad21
 
 	return flattenParameterCollection(d, dt.Parameters)
 }
